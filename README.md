Keeper Credential Ownership Transfer PowerShell Script
Version: 2.24 (as per the script this README is based on)

Overview
This PowerShell script automates the process of transferring ownership of all credentials within specified Keeper Shared Folders or those accessible via Keeper Teams to a designated Keeper user. It is designed for administrators who need to manage credential ownership in bulk, for instance, during employee off-boarding or role changes.

The script supports:

Interactive Mode: For on-demand use with guided prompts.

Automated Mode: Using a JSON configuration file, suitable for scheduled tasks.

Multi-selection: Allows targeting multiple Teams or multiple Shared Folders in a single interactive session.

Flexible Configuration: Different run modes for automated tasks, including dynamic discovery of a team's shared folders or processing predefined lists.

Ownership Transfer is recursive to sub-folders and their records.

Prerequisites
PowerShell: Version 5.1 or higher.

Keeper Commander CLI:

keeper-commander.exe must be installed.

The script attempts to locate it via Get-Command. Ensure it's in your system's PATH or provide the full path if necessary by modifying the $Global:KeeperExecutablePath variable at the beginning of the script.

Keeper Account Permissions: The Keeper user account executing the script (or whose session is active) requires:

Administrative rights or "Share Admin" privileges to list teams and shared folders.

Permissions to view details (including user/team permissions) of shared folders.

The ability to transfer ownership of records.

Authenticated Keeper Session (for interactive use):

Before running interactively, log in to Keeper Commander in the same PowerShell window:

Open PowerShell.

Run keeper-commander.exe shell.

Log in with your master password and 2FA.

Type exit to leave the Keeper shell (the session remains active for that window).

Then, run this script.

The script includes a basic login check using keeper-commander.exe whoami.

Persistent Login for Scheduled Tasks: For automated/scheduled runs, Keeper Commander must be configured for non-interactive login. See "Persistent Login for Automation" section below.

Graphical Environment (Optional for Interactive Mode):

Out-GridView is used for GUI-based item selection. If not available (e.g., headless server, PowerShell Core without GUI modules), the script gracefully falls back to a console-based menu.

Features
Interactive & Automated Modes: Flexible execution options.

Log Detail Control: Choose between "Normal" and "Verbose" logging in interactive mode.

Login Verification: Basic check for an active Keeper Commander session in interactive mode.

Multi-Team & Multi-Shared Folder Selection: Select multiple targets in one interactive session.

New Owner Email Validation:

Syntactic check using .NET MailAddress class.

Attempt to verify user existence in Keeper via user-info --email.


Configuration File Management:

Save parameters from an interactive run to a JSON file.

Supports RunMode:

Teams: Dynamically discovers folders for specified teams each run.

SharedFolders: Processes a predefined list of shared folders.

ProcessSpecificFoldersForTeams: Processes a saved list of folders previously identified for specific teams.

Includes ScriptConfigVersion in the config for compatibility awareness.

Error Handling: Reports Keeper CLI errors and tracks failed transfer actions, exiting with specific codes.

Progress Indicators: Write-Progress used for potentially long operations like folder scanning and bulk transfers.

Performance: When processing teams, shared folder details are fetched once and cached for the duration of that script run to reduce redundant API calls.

Script Parameters
.\Change owner.ps1
    [-RunAutomated]
    [-ConfigFilePath <String>]
    [-WhatIf]
    [-Confirm]
    [-Verbose]

-RunAutomated: (Switch) If present, the script runs non-interactively and requires -ConfigFilePath.

-ConfigFilePath <String>: (String) Full path to the JSON configuration file. Mandatory if -RunAutomated is used.


-WhatIf: (Switch) Shows what actions would be taken without actually performing them.

-Confirm: (Switch) Prompts for confirmation before performing actions that change data.

-Verbose: (Switch) Overrides the script's internal log level selection and enables detailed verbose output.

How to Use
1. Interactive Mode
Login to Keeper: Open PowerShell, run keeper-commander.exe shell, log in, then exit the shell.

Run Script: In the same PowerShell window:

.\Change owner.ps1

(Or use the full path to the script).

Follow Prompts:

Select log detail level.

Confirm login status.

Choose "Teams" or "Shared Folders".

Select target item(s) from the GUI or console menu.

Enter the new owner's email.

Choose recursive behavior.

Optionally save parameters to a JSON config file.

Confirm the transfer operation.

Review & Verify: Check script output and verify changes in your Keeper Vault.

2. Automated Mode (for Scheduled Tasks)
Generate Configuration File:

Run the script interactively once.

When prompted, save the parameters to a .json file (e.g., C:\Scripts\KeeperTransferConfig_TeamX.json).

Choose the desired "Save Team Configuration As" mode if you selected teams.

Set up Windows Task Scheduler:

Program/script: powershell.exe

Add arguments (optional):
ExecutionPolicy Bypass -File "C:\Path\To\Your\Change owner.ps1" -RunAutomated -ConfigFilePath "C:\Path\To\Your\Config.json"


Run As: Use a dedicated service account for which Keeper Commander persistent login is configured (see below).

Monitor: Check Task Scheduler history and script logs (if implemented separately).

Configuration File Example (keeper_transfer_config.json)
{
  "NewOwnerEmail": "new.owner@example.com",
  "LogDetail": "SilentlyContinue",
<<<<<<< HEAD
  "ScriptConfigVersion": "2.22",
=======
  "ScriptConfigVersion": "2.24",
  "NoRecursive": false,
>>>>>>> 1ad3d0b3
  "SelectedTeams": [
    {
      "Name": "Sales Team",
      "UID": "teamUID1_xxxxxxxxxxxx"
    }
  ],
  "RunMode": "Teams"
}

Or for specific folders:

{
  "NewOwnerEmail": "new.owner@example.com",
  "LogDetail": "Verbose",
<<<<<<< HEAD
  "ScriptConfigVersion": "2.22",
=======
  "ScriptConfigVersion": "2.24",
  "NoRecursive": true,
>>>>>>> 1ad3d0b3
  "SelectedSharedFolders": [
    {
      "Name": "Project Alpha Folder",
      "UID": "sfUID_alpha_xxxxxxxx"
    },
    {
      "Name": "Archived Projects",
      "UID": "sfUID_archive_xxxxxx"
    }
  ],
  "RunMode": "SharedFolders" 
}

Persistent Login for Automation
For scheduled/automated runs, Keeper Commander needs to authenticate non-interactively. The script offers to display this information at the end of an interactive session. Key methods:

Device Approval (Recommended):

Log in interactively once as the user account the task will run under (keeper-commander.exe shell).

Approve the device via Keeper's 2FA mechanism. This allows non-interactive commands for an extended period.

config.json with 2FA Seed (TOTP):

If the Keeper account uses TOTP 2FA, during an interactive keeper-commander.exe shell login, when prompted for the 2FA code, type setup.

This stores the 2FA secret seed in Commander's config.json (typically C:\Users\<User>\.keeper\config.json). Commander can then generate its own codes.

Secure this config.json file with strict file system permissions.

Session Resumption:

An interactive login via shell usually stores session tokens in config.json, which subsequent commands can use until expiry.

Security Note: Avoid storing your master password directly. Prioritize Device Approval and 2FA Seed methods.

Error Handling
The script tracks failures during ownership transfer actions ($Global:transferActionFailures).

Exits with code 0 on full success.

Exits with code 2 if one or more transfer actions failed.

May exit with other non-zero codes if critical Keeper CLI commands fail during data gathering.

Always review script output and verify changes in Keeper.

Known Limitations / Performance
Text Parsing: If Keeper Commander fails to return JSON for list commands (enterprise-info --teams, lsf), the script falls back to text parsing, which can be less reliable if the CLI output format changes.

Team Folder Discovery: When RunMode is "Teams", the script fetches a list of all shared folders and then gets details for each one individually (folder-info <UID>) to check team permissions. This is done once per run and details are cached in memory for that run. However, in environments with thousands of shared folders, this initial data gathering can be time-consuming.

Batch folder-info: The script currently calls folder-info for each shared folder individually when building the cache for team processing, as batching multiple UIDs with folder-info (like folder-info UID1 UID2...) is not a universally supported feature across all Keeper Commander versions for returning a single JSON array.

Contributing
Feel free to fork this repository, make improvements, and submit pull requests.

License
Specify your preferred license here (e.g., MIT, Apache 2.0). If unsure, MIT is a common permissive license.<|MERGE_RESOLUTION|>--- conflicted
+++ resolved
@@ -165,12 +165,7 @@
 {
   "NewOwnerEmail": "new.owner@example.com",
   "LogDetail": "SilentlyContinue",
-<<<<<<< HEAD
-  "ScriptConfigVersion": "2.22",
-=======
   "ScriptConfigVersion": "2.24",
-  "NoRecursive": false,
->>>>>>> 1ad3d0b3
   "SelectedTeams": [
     {
       "Name": "Sales Team",
@@ -185,12 +180,7 @@
 {
   "NewOwnerEmail": "new.owner@example.com",
   "LogDetail": "Verbose",
-<<<<<<< HEAD
-  "ScriptConfigVersion": "2.22",
-=======
   "ScriptConfigVersion": "2.24",
-  "NoRecursive": true,
->>>>>>> 1ad3d0b3
   "SelectedSharedFolders": [
     {
       "Name": "Project Alpha Folder",
