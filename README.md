--- conflicted
+++ resolved
@@ -35,15 +35,10 @@
 
 Authenticated Keeper Session (for interactive use):
 
-<<<<<<< HEAD
 When run interactively, the script launches the Keeper Commander shell so you can log in or confirm your session.
 Type `quit` once authenticated (or if already logged in) to return and continue with the script.
 
 After login verification, the script asks if you want to enable persistent login for future automated runs. Choosing **Yes** opens the Keeper shell again so you can approve the device or run `setup`. Type `quit` when finished.
-=======
-When run interactively, the script now launches the Keeper Commander shell so you can log in directly.
-Type `quit` once authenticated to return and continue with the script.
->>>>>>> ab066c93
 
 The script includes a basic login check using keeper-commander.exe whoami.
 
@@ -123,12 +118,10 @@
 
 .\keeper_ownership_transfer.ps1
 
+(Or use the full path to the script).
+
 The script launches the Keeper shell for login; type `quit` when done.
-<<<<<<< HEAD
 You'll then be asked if you want to enable persistent login for automation.
-=======
->>>>>>> ab066c93
-(Or use the full path to the script).
 
 Follow Prompts:
 
